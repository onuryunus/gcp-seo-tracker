--- conflicted
+++ resolved
@@ -30,18 +30,7 @@
     description=(
         "SEO Tracker analyzes web pages to extract the most commonly used keywords "
         "and checks their compliance with SEO rules. It can also recreate content "
-<<<<<<< HEAD
-        "in a way that is suitable for SEO optimization, generate high-quality images "
-        "with SEO-optimized alt texts, and improve accessibility by creating alt text "
-        "suggestions for existing web page images."
-    ),
-    instruction=prompt.SEO_TRACKER_PROMPT,
-    tools=[
-        # AgentTool(agent=content_seo_ruler_agent),
-        # AgentTool(agent=seo_content_recreator_agent),
-        AgentTool(agent=html_content_extractor_agent),
-        AgentTool(agent=image_generator_agent),
-=======
+
         "in a way that is suitable for SEO optimization. "
         "When a user shares a URL, the request is redirected to the "
         "seo_content_evaluator_agent for keyword and compliance analysis. "
@@ -52,7 +41,6 @@
     sub_agents=[
         seo_content_evaluator_agent,
         edit_content_agent
->>>>>>> 2ed09c43
     ],
     tools=[memorize]
 )
